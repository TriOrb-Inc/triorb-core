#!/usr/bin/env python
# -*- coding: utf-8 -*-

# Copyright (c) 2023 TriOrb Co. Ltd.
#
# Licensed under the Apache License, Version 2.0 (the "License");
# you may not use this file except in compliance with the License.
# You may obtain a copy of the License at
#
#     http://www.apache.org/licenses/LICENSE-2.0
#
# Unless required by applicable law or agreed to in writing, software
# distributed under the License is distributed on an "AS IS" BASIS,
# WITHOUT WARRANTIES OR CONDITIONS OF ANY KIND, either express or implied.
# See the License for the specific language governing permissions and
# limitations under the License.
# ==============================================================================

from setuptools import setup, find_packages

setup(
    name='triorb_core',
<<<<<<< HEAD
    version='1.2.0',
=======
    version='1.3.1',
>>>>>>> 29a96379
    install_requires=["numpy", "pyserial"],
    packages=find_packages()
)<|MERGE_RESOLUTION|>--- conflicted
+++ resolved
@@ -20,11 +20,7 @@
 
 setup(
     name='triorb_core',
-<<<<<<< HEAD
-    version='1.2.0',
-=======
-    version='1.3.1',
->>>>>>> 29a96379
+    version='1.3.2',
     install_requires=["numpy", "pyserial"],
     packages=find_packages()
 )