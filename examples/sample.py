--- conflicted
+++ resolved
@@ -37,10 +37,6 @@
     vehicle.set_pos_relative(x=0.0, y=0, w=-90)
     time.sleep(3)
     vehicle.join() 
-<<<<<<< HEAD
-
-=======
->>>>>>> deb59761
     print(vehicle.set_pos_relative(x=3600001, y=0, w=0)) # 無効値を入力した場合、前回の指示値を取得できます。
 
 
@@ -61,11 +57,7 @@
     time.sleep(5.0) # 5秒待つ 
     vehicle.brake() # 減速停止する  
     vehicle.join()  # 移動完了待ち 
-<<<<<<< HEAD
-    print(vehicle.set_vel_relative(vx=3600001, vy=0, vw=0)) # 現在速度を取得 
-=======
-    print(vehicle.set_vel_relative(x=3600001, y=0, w=0)) # 現在速度を取得 
->>>>>>> deb59761
+    print(vehicle.set_vel_relative(vx=3600001, vy=0, vw=0)) # 現在速度を取得
 
 def sample5(port):
     from triorb_core import robot 
