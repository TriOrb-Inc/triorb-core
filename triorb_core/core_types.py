--- conflicted
+++ resolved
@@ -85,15 +85,9 @@
     motor_id: np.uint8 = 0
     def to_bytes(self) -> bytes:
         #return struct.pack('<ib', self.state, self.motor_id)
-<<<<<<< HEAD
-        hb =  self.volt_l<<7 + self.volt_h<<6 + self.watt<<5 + self.trq<<4 \
-             +self.move<<3 + self.in_pos<<2 + self.s_on<<1 + self.success
-        return hb.to_bytes(1,"little") + self.motor_id.to_bytes(1,"little")
-=======
         hb =  self.volt_l<<7 | self.volt_h<<6 | self.watt<<5 | self.trq<<4 \
              |self.move<<3 | self.in_pos<<2 | self.s_on<<1 | self.success
         return hb.to_bytes(length=1, byteorder=sys.byteorder) + self.motor_id.to_bytes(length=1, byteorder=sys.byteorder)
->>>>>>> deb59761
 
     def from_bytes(self, arr):
         state, self.motor_id = struct.unpack("<bb", arr)
